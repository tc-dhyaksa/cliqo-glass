const sqliteClient = require('../../services/sqliteClient');

function getByProvider(uid, provider) {
    const db = sqliteClient.getDb();
    const stmt = db.prepare('SELECT * FROM provider_settings WHERE uid = ? AND provider = ?');
    const result = stmt.get(uid, provider) || null;
    
<<<<<<< HEAD
    if (result && result.api_key) {
        result.api_key = encryptionService.decrypt(result.api_key);
    }
=======
    // if (result && result.api_key) {
    //     // Decrypt API key if it exists
    //     result.api_key = result.api_key;
    // }

>>>>>>> fc16532c
    
    return result;
}

function getAllByUid(uid) {
    const db = sqliteClient.getDb();
    const stmt = db.prepare('SELECT * FROM provider_settings WHERE uid = ? ORDER BY provider');
    const results = stmt.all(uid);
    
    return results.map(result => {
        if (result.api_key) {
            result.api_key = result.api_key;
        }
        return result;
    });
}

function upsert(uid, provider, settings) {
    // Validate: prevent direct setting of active status
    if (settings.is_active_llm || settings.is_active_stt) {
        console.warn('[ProviderSettings] Warning: is_active_llm/is_active_stt should not be set directly. Use setActiveProvider() instead.');
    }
    
    const db = sqliteClient.getDb();
    
<<<<<<< HEAD
=======
    // Encrypt API key if it exists
    // const encryptedSettings = { ...settings };
    // if (encryptedSettings.api_key) {
    //     encryptedSettings.api_key = encryptedSettings.api_key;
    // }
    
>>>>>>> fc16532c
    // Use SQLite's UPSERT syntax (INSERT ... ON CONFLICT ... DO UPDATE)
    const stmt = db.prepare(`
        INSERT INTO provider_settings (uid, provider, api_key, selected_llm_model, selected_stt_model, is_active_llm, is_active_stt, created_at, updated_at)
        VALUES (?, ?, ?, ?, ?, ?, ?, ?, ?)
        ON CONFLICT(uid, provider) DO UPDATE SET
            api_key = excluded.api_key,
            selected_llm_model = excluded.selected_llm_model,
            selected_stt_model = excluded.selected_stt_model,
            -- is_active_llm and is_active_stt are NOT updated here
            -- Use setActiveProvider() to change active status
            updated_at = excluded.updated_at
    `);
    
    const result = stmt.run(
        uid,
        provider,
        settings.api_key || null,
        settings.selected_llm_model || null,
        settings.selected_stt_model || null,
<<<<<<< HEAD
=======
        0, // is_active_llm - always 0, use setActiveProvider to activate
        0, // is_active_stt - always 0, use setActiveProvider to activate
>>>>>>> fc16532c
        settings.created_at || Date.now(),
        settings.updated_at
    );
    
    return { changes: result.changes };
}

function remove(uid, provider) {
    const db = sqliteClient.getDb();
    const stmt = db.prepare('DELETE FROM provider_settings WHERE uid = ? AND provider = ?');
    const result = stmt.run(uid, provider);
    return { changes: result.changes };
}

function removeAllByUid(uid) {
    const db = sqliteClient.getDb();
    const stmt = db.prepare('DELETE FROM provider_settings WHERE uid = ?');
    const result = stmt.run(uid);
    return { changes: result.changes };
}

<<<<<<< HEAD
function getRawApiKeysByUid(uid) {
    const db = sqliteClient.getDb();
    const stmt = db.prepare('SELECT api_key FROM provider_settings WHERE uid = ?');
    return stmt.all(uid);
=======
// Get active provider for a specific type (llm or stt)
function getActiveProvider(uid, type) {
    const db = sqliteClient.getDb();
    const column = type === 'llm' ? 'is_active_llm' : 'is_active_stt';
    const stmt = db.prepare(`SELECT * FROM provider_settings WHERE uid = ? AND ${column} = 1`);
    const result = stmt.get(uid) || null;
    
    if (result && result.api_key) {
        result.api_key = result.api_key;
    }
    
    return result;
}

// Set active provider for a specific type
function setActiveProvider(uid, provider, type) {
    const db = sqliteClient.getDb();
    const column = type === 'llm' ? 'is_active_llm' : 'is_active_stt';
    
    // Start transaction to ensure only one provider is active
    db.transaction(() => {
        // First, deactivate all providers for this type
        const deactivateStmt = db.prepare(`UPDATE provider_settings SET ${column} = 0 WHERE uid = ?`);
        deactivateStmt.run(uid);
        
        // Then activate the specified provider
        if (provider) {
            const activateStmt = db.prepare(`UPDATE provider_settings SET ${column} = 1 WHERE uid = ? AND provider = ?`);
            activateStmt.run(uid, provider);
        }
    })();
    
    return { success: true };
}

// Get all active settings (both llm and stt)
function getActiveSettings(uid) {
    const db = sqliteClient.getDb();
    const stmt = db.prepare(`
        SELECT * FROM provider_settings 
        WHERE uid = ? AND (is_active_llm = 1 OR is_active_stt = 1)
        ORDER BY provider
    `);
    const results = stmt.all(uid);
    
    // Decrypt API keys and organize by type
    const activeSettings = {
        llm: null,
        stt: null
    };
    
    results.forEach(result => {
        if (result.api_key) {
            result.api_key = result.api_key;
        }
        if (result.is_active_llm) {
            activeSettings.llm = result;
        }
        if (result.is_active_stt) {
            activeSettings.stt = result;
        }
    });
    
    return activeSettings;
>>>>>>> fc16532c
}

module.exports = {
    getByProvider,
    getAllByUid,
    upsert,
    remove,
    removeAllByUid,
<<<<<<< HEAD
    getRawApiKeysByUid
=======
    getActiveProvider,
    setActiveProvider,
    getActiveSettings
>>>>>>> fc16532c
}; <|MERGE_RESOLUTION|>--- conflicted
+++ resolved
@@ -5,17 +5,9 @@
     const stmt = db.prepare('SELECT * FROM provider_settings WHERE uid = ? AND provider = ?');
     const result = stmt.get(uid, provider) || null;
     
-<<<<<<< HEAD
     if (result && result.api_key) {
         result.api_key = encryptionService.decrypt(result.api_key);
     }
-=======
-    // if (result && result.api_key) {
-    //     // Decrypt API key if it exists
-    //     result.api_key = result.api_key;
-    // }
-
->>>>>>> fc16532c
     
     return result;
 }
@@ -41,15 +33,6 @@
     
     const db = sqliteClient.getDb();
     
-<<<<<<< HEAD
-=======
-    // Encrypt API key if it exists
-    // const encryptedSettings = { ...settings };
-    // if (encryptedSettings.api_key) {
-    //     encryptedSettings.api_key = encryptedSettings.api_key;
-    // }
-    
->>>>>>> fc16532c
     // Use SQLite's UPSERT syntax (INSERT ... ON CONFLICT ... DO UPDATE)
     const stmt = db.prepare(`
         INSERT INTO provider_settings (uid, provider, api_key, selected_llm_model, selected_stt_model, is_active_llm, is_active_stt, created_at, updated_at)
@@ -69,11 +52,8 @@
         settings.api_key || null,
         settings.selected_llm_model || null,
         settings.selected_stt_model || null,
-<<<<<<< HEAD
-=======
         0, // is_active_llm - always 0, use setActiveProvider to activate
         0, // is_active_stt - always 0, use setActiveProvider to activate
->>>>>>> fc16532c
         settings.created_at || Date.now(),
         settings.updated_at
     );
@@ -95,12 +75,12 @@
     return { changes: result.changes };
 }
 
-<<<<<<< HEAD
 function getRawApiKeysByUid(uid) {
     const db = sqliteClient.getDb();
     const stmt = db.prepare('SELECT api_key FROM provider_settings WHERE uid = ?');
     return stmt.all(uid);
-=======
+}
+
 // Get active provider for a specific type (llm or stt)
 function getActiveProvider(uid, type) {
     const db = sqliteClient.getDb();
@@ -165,7 +145,6 @@
     });
     
     return activeSettings;
->>>>>>> fc16532c
 }
 
 module.exports = {
@@ -174,11 +153,8 @@
     upsert,
     remove,
     removeAllByUid,
-<<<<<<< HEAD
-    getRawApiKeysByUid
-=======
+    getRawApiKeysByUid,
     getActiveProvider,
     setActiveProvider,
     getActiveSettings
->>>>>>> fc16532c
 }; 