// src/bridge/featureBridge.js
const { ipcMain, app, BrowserWindow } = require('electron');
const settingsService = require('../features/settings/settingsService');
const authService = require('../features/common/services/authService');
const whisperService = require('../features/common/services/whisperService');
const ollamaService = require('../features/common/services/ollamaService');
const modelStateService = require('../features/common/services/modelStateService');
const shortcutsService = require('../features/shortcuts/shortcutsService');
const presetRepository = require('../features/common/repositories/preset');
const localAIManager = require('../features/common/services/localAIManager');
const askService = require('../features/ask/askService');
const listenService = require('../features/listen/listenService');
const permissionService = require('../features/common/services/permissionService');
const encryptionService = require('../features/common/services/encryptionService');

module.exports = {
  // Renderer로부터의 요청을 수신하고 서비스로 전달
  initialize() {
    // Settings Service
    ipcMain.handle('settings:getPresets', async () => await settingsService.getPresets());
    ipcMain.handle('settings:get-auto-update', async () => await settingsService.getAutoUpdateSetting());
    ipcMain.handle('settings:set-auto-update', async (event, isEnabled) => await settingsService.setAutoUpdateSetting(isEnabled));  
    ipcMain.handle('settings:get-model-settings', async () => await settingsService.getModelSettings());
    ipcMain.handle('settings:clear-api-key', async (e, { provider }) => await settingsService.clearApiKey(provider));
    ipcMain.handle('settings:set-selected-model', async (e, { type, modelId }) => await settingsService.setSelectedModel(type, modelId));    

    ipcMain.handle('settings:get-ollama-status', async () => await settingsService.getOllamaStatus());
    ipcMain.handle('settings:ensure-ollama-ready', async () => await settingsService.ensureOllamaReady());
    ipcMain.handle('settings:shutdown-ollama', async () => await settingsService.shutdownOllama());

    // Shortcuts
    ipcMain.handle('settings:getCurrentShortcuts', async () => await shortcutsService.loadKeybinds());
    ipcMain.handle('shortcut:getDefaultShortcuts', async () => await shortcutsService.handleRestoreDefaults());
    ipcMain.handle('shortcut:closeShortcutSettingsWindow', async () => await shortcutsService.closeShortcutSettingsWindow());
    ipcMain.handle('shortcut:openShortcutSettingsWindow', async () => await shortcutsService.openShortcutSettingsWindow());
    ipcMain.handle('shortcut:saveShortcuts', async (event, newKeybinds) => await shortcutsService.handleSaveShortcuts(newKeybinds));
    ipcMain.handle('shortcut:toggleAllWindowsVisibility', async () => await shortcutsService.toggleAllWindowsVisibility());

    // Permissions
    ipcMain.handle('check-system-permissions', async () => await permissionService.checkSystemPermissions());
    ipcMain.handle('request-microphone-permission', async () => await permissionService.requestMicrophonePermission());
    ipcMain.handle('open-system-preferences', async (event, section) => await permissionService.openSystemPreferences(section));
<<<<<<< HEAD
    ipcMain.handle('mark-keychain-completed', async () => await permissionService.markKeychainCompleted());
    ipcMain.handle('check-keychain-completed', async () => await permissionService.checkKeychainCompleted());
    ipcMain.handle('initialize-encryption-key', async () => {
        const userId = authService.getCurrentUserId();
        await encryptionService.initializeKey(userId);
        return { success: true };
    });
=======
    
    //TODO: Need to Remove this
    ipcMain.handle('mark-permissions-completed', async () => await permissionService.markPermissionsAsCompleted());
    ipcMain.handle('check-permissions-completed', async () => await permissionService.checkPermissionsCompleted());
>>>>>>> fc16532c

    // User/Auth
    ipcMain.handle('get-current-user', () => authService.getCurrentUser());
    ipcMain.handle('start-firebase-auth', async () => await authService.startFirebaseAuthFlow());
    ipcMain.handle('firebase-logout', async () => await authService.signOut());

    // App
    ipcMain.handle('quit-application', () => app.quit());

    // Whisper
    ipcMain.handle('whisper:download-model', async (event, modelId) => await whisperService.handleDownloadModel(modelId));
    ipcMain.handle('whisper:get-installed-models', async () => await whisperService.handleGetInstalledModels());
       
    // General
    ipcMain.handle('get-preset-templates', () => presetRepository.getPresetTemplates());
    ipcMain.handle('get-web-url', () => process.env.pickleglass_WEB_URL || 'http://localhost:3000');

    // Ollama
    ipcMain.handle('ollama:get-status', async () => await ollamaService.handleGetStatus());
    ipcMain.handle('ollama:install', async () => await ollamaService.handleInstall());
    ipcMain.handle('ollama:start-service', async () => await ollamaService.handleStartService());
    ipcMain.handle('ollama:ensure-ready', async () => await ollamaService.handleEnsureReady());
    ipcMain.handle('ollama:get-models', async () => await ollamaService.handleGetModels());
    ipcMain.handle('ollama:get-model-suggestions', async () => await ollamaService.handleGetModelSuggestions());
    ipcMain.handle('ollama:pull-model', async (event, modelName) => await ollamaService.handlePullModel(modelName));
    ipcMain.handle('ollama:is-model-installed', async (event, modelName) => await ollamaService.handleIsModelInstalled(modelName));
    ipcMain.handle('ollama:warm-up-model', async (event, modelName) => await ollamaService.handleWarmUpModel(modelName));
    ipcMain.handle('ollama:auto-warm-up', async () => await ollamaService.handleAutoWarmUp());
    ipcMain.handle('ollama:get-warm-up-status', async () => await ollamaService.handleGetWarmUpStatus());
    ipcMain.handle('ollama:shutdown', async (event, force = false) => await ollamaService.handleShutdown(force));

    // Ask
    ipcMain.handle('ask:sendQuestionFromAsk', async (event, userPrompt) => await askService.sendMessage(userPrompt));
    ipcMain.handle('ask:sendQuestionFromSummary', async (event, userPrompt) => await askService.sendMessage(userPrompt));
    ipcMain.handle('ask:toggleAskButton', async () => await askService.toggleAskButton());
    ipcMain.handle('ask:closeAskWindow',  async () => await askService.closeAskWindow());
    
    // Listen
    ipcMain.handle('listen:sendMicAudio', async (event, { data, mimeType }) => await listenService.handleSendMicAudioContent(data, mimeType));
    ipcMain.handle('listen:sendSystemAudio', async (event, { data, mimeType }) => {
        const result = await listenService.sttService.sendSystemAudioContent(data, mimeType);
        if(result.success) {
            listenService.sendToRenderer('system-audio-data', { data });
        }
        return result;
    });
    ipcMain.handle('listen:startMacosSystemAudio', async () => await listenService.handleStartMacosAudio());
    ipcMain.handle('listen:stopMacosSystemAudio', async () => await listenService.handleStopMacosAudio());
    ipcMain.handle('update-google-search-setting', async (event, enabled) => await listenService.handleUpdateGoogleSearchSetting(enabled));
    ipcMain.handle('listen:changeSession', async (event, listenButtonText) => {
      console.log('[FeatureBridge] listen:changeSession from mainheader', listenButtonText);
      try {
        await listenService.handleListenRequest(listenButtonText);
        return { success: true };
      } catch (error) {
        console.error('[FeatureBridge] listen:changeSession failed', error.message);
        return { success: false, error: error.message };
      }
    });

    // ModelStateService
    ipcMain.handle('model:validate-key', async (e, { provider, key }) => await modelStateService.handleValidateKey(provider, key));
    ipcMain.handle('model:get-all-keys', () => modelStateService.getAllApiKeys());
    ipcMain.handle('model:set-api-key', async (e, { provider, key }) => await modelStateService.setApiKey(provider, key));
    ipcMain.handle('model:remove-api-key', async (e, provider) => await modelStateService.handleRemoveApiKey(provider));
    ipcMain.handle('model:get-selected-models', () => modelStateService.getSelectedModels());
    ipcMain.handle('model:set-selected-model', async (e, { type, modelId }) => await modelStateService.handleSetSelectedModel(type, modelId));
    ipcMain.handle('model:get-available-models', (e, { type }) => modelStateService.getAvailableModels(type));
    ipcMain.handle('model:are-providers-configured', () => modelStateService.areProvidersConfigured());
    ipcMain.handle('model:get-provider-config', () => modelStateService.getProviderConfig());
    ipcMain.handle('model:re-initialize-state', () => modelStateService.initialize());

    // LocalAIManager 이벤트를 모든 윈도우에 브로드캐스트
    localAIManager.on('install-progress', (service, data) => {
      const event = { service, ...data };
      BrowserWindow.getAllWindows().forEach(win => {
        if (win && !win.isDestroyed()) {
          win.webContents.send('localai:install-progress', event);
        }
      });
    });
    localAIManager.on('installation-complete', (service) => {
      BrowserWindow.getAllWindows().forEach(win => {
        if (win && !win.isDestroyed()) {
          win.webContents.send('localai:installation-complete', { service });
        }
      });
    });
    localAIManager.on('error', (error) => {
      BrowserWindow.getAllWindows().forEach(win => {
        if (win && !win.isDestroyed()) {
          win.webContents.send('localai:error-occurred', error);
        }
      });
    });
    // Handle error-occurred events from LocalAIManager's error handling
    localAIManager.on('error-occurred', (error) => {
      BrowserWindow.getAllWindows().forEach(win => {
        if (win && !win.isDestroyed()) {
          win.webContents.send('localai:error-occurred', error);
        }
      });
    });
    localAIManager.on('model-ready', (data) => {
      BrowserWindow.getAllWindows().forEach(win => {
        if (win && !win.isDestroyed()) {
          win.webContents.send('localai:model-ready', data);
        }
      });
    });
    localAIManager.on('state-changed', (service, state) => {
      const event = { service, ...state };
      BrowserWindow.getAllWindows().forEach(win => {
        if (win && !win.isDestroyed()) {
          win.webContents.send('localai:service-status-changed', event);
        }
      });
    });

    // 주기적 상태 동기화 시작
    localAIManager.startPeriodicSync();

    // ModelStateService 이벤트를 모든 윈도우에 브로드캐스트
    modelStateService.on('state-updated', (state) => {
      BrowserWindow.getAllWindows().forEach(win => {
        if (win && !win.isDestroyed()) {
          win.webContents.send('model-state:updated', state);
        }
      });
    });
    modelStateService.on('settings-updated', () => {
      BrowserWindow.getAllWindows().forEach(win => {
        if (win && !win.isDestroyed()) {
          win.webContents.send('settings-updated');
        }
      });
    });
    modelStateService.on('force-show-apikey-header', () => {
      BrowserWindow.getAllWindows().forEach(win => {
        if (win && !win.isDestroyed()) {
          win.webContents.send('force-show-apikey-header');
        }
      });
    });

    // LocalAI 통합 핸들러 추가
    ipcMain.handle('localai:install', async (event, { service, options }) => {
      return await localAIManager.installService(service, options);
    });
    ipcMain.handle('localai:get-status', async (event, service) => {
      return await localAIManager.getServiceStatus(service);
    });
    ipcMain.handle('localai:start-service', async (event, service) => {
      return await localAIManager.startService(service);
    });
    ipcMain.handle('localai:stop-service', async (event, service) => {
      return await localAIManager.stopService(service);
    });
    ipcMain.handle('localai:install-model', async (event, { service, modelId, options }) => {
      return await localAIManager.installModel(service, modelId, options);
    });
    ipcMain.handle('localai:get-installed-models', async (event, service) => {
      return await localAIManager.getInstalledModels(service);
    });
    ipcMain.handle('localai:run-diagnostics', async (event, service) => {
      return await localAIManager.runDiagnostics(service);
    });
    ipcMain.handle('localai:repair-service', async (event, service) => {
      return await localAIManager.repairService(service);
    });
    
    // 에러 처리 핸들러
    ipcMain.handle('localai:handle-error', async (event, { service, errorType, details }) => {
      return await localAIManager.handleError(service, errorType, details);
    });
    
    // 전체 상태 조회
    ipcMain.handle('localai:get-all-states', async (event) => {
      return await localAIManager.getAllServiceStates();
    });

    console.log('[FeatureBridge] Initialized with all feature handlers.');
  },

  // Renderer로 상태를 전송
  sendAskProgress(win, progress) {
    win.webContents.send('feature:ask:progress', progress);
  },
};<|MERGE_RESOLUTION|>--- conflicted
+++ resolved
@@ -40,7 +40,6 @@
     ipcMain.handle('check-system-permissions', async () => await permissionService.checkSystemPermissions());
     ipcMain.handle('request-microphone-permission', async () => await permissionService.requestMicrophonePermission());
     ipcMain.handle('open-system-preferences', async (event, section) => await permissionService.openSystemPreferences(section));
-<<<<<<< HEAD
     ipcMain.handle('mark-keychain-completed', async () => await permissionService.markKeychainCompleted());
     ipcMain.handle('check-keychain-completed', async () => await permissionService.checkKeychainCompleted());
     ipcMain.handle('initialize-encryption-key', async () => {
@@ -48,12 +47,6 @@
         await encryptionService.initializeKey(userId);
         return { success: true };
     });
-=======
-    
-    //TODO: Need to Remove this
-    ipcMain.handle('mark-permissions-completed', async () => await permissionService.markPermissionsAsCompleted());
-    ipcMain.handle('check-permissions-completed', async () => await permissionService.checkPermissionsCompleted());
->>>>>>> fc16532c
 
     // User/Auth
     ipcMain.handle('get-current-user', () => authService.getCurrentUser());
